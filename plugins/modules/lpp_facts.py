#!/usr/bin/python
# -*- coding: utf-8 -*-

# Copyright: (c) 2020- IBM, Inc
# GNU General Public License v3.0+ (see COPYING or https://www.gnu.org/licenses/gpl-3.0.txt)

from __future__ import absolute_import, division, print_function
__metaclass__ = type

ANSIBLE_METADATA = {'metadata_version': '1.1',
                    'status': ['preview'],
                    'supported_by': 'community'}

DOCUMENTATION = r'''
---
author:
- AIX Development Team (@pbfinley1911)
module: lpp_facts
short_description: Returns installed software products or fixes as facts.
description:
<<<<<<< HEAD
- Lists and returns information about installed filesets, fileset updates or fixes in Ansible facts.
=======
- Lists and returns information about installed filesets or fileset updates or fixes in Ansible facts.
>>>>>>> 1836cadd
version_added: '2.9'
requirements:
- AIX >= 7.1 TL3
- Python >= 2.7
options:
  filesets:
    description:
    - Specifies the names of software products.
    - Pattern matching characters, such as C(*) (asterisk) and C(?) (question mark), are valid.
    - Mutually exclusive with I(bundle).
    type: list
    elements: str
  bundle:
    description:
    - Specifies a file or bundle to use as the fileset list source.
    - Mutually exclusive with I(filesets).
    type: str
  path:
    description:
    - Specifies an alternate install location.
    type: str
  all_updates:
    description:
    - Returns all updates for a fileset (default is to return the most recent level only).
    - Mutually exclusive with I(base_levels_only).
    type: bool
    default: no
  base_levels_only:
    description:
    - Limits listings to base level filesets (no updates returned).
    - Mutually exclusive with I(all_updates).
    type: bool
    default: no
<<<<<<< HEAD
  reqs:
    description:
    - Returns all requisites for a fileset.
    type: bool
    default: no
=======
>>>>>>> 1836cadd
  fix_type:
    description:
    - Specifies the type of fixes.
    - C(all) lists all the fixes installed on the system.
    - C(apar) lists only APAR fixes installed on the system.
    - C(service_pack) (alias C(sp)) lists the fixes installed in the system in service packs.
    - C(technology_level) (alias C(tl)) lists the fixes installed in the system as part of technology levels.
    - Mutually exclusive with fixes.
    type: str
    choices: [ all, apar, service_pack, sp, technology_level, tl ]
    default: no
  fixes:
    description:
    - Specifies the names of the fixes.
    - Mutually exclusive with fix_type.
    type: list
    elements: str
    default: no
notes:
  - You can refer to the IBM documentation for additional information on the lslpp command at
    U(https://www.ibm.com/support/knowledgecenter/ssw_aix_72/l_commands/lslpp.html).
  - You can refer to the IBM documentation for additional information on the instfix command at
    U(https://www.ibm.com/support/knowledgecenter/ssw_aix_72/i_commands/instfix.html).
'''

EXAMPLES = r'''
- name: Gather the fileset facts
  lpp_facts:
- name: Check whether a fileset called 'openssh.base.client' is installed
  debug:
    msg: Fileset 'openssh.base.client' is installed
  when: "'openssh.base.client' in ansible_facts.filesets"

- name: Populate fileset facts with the installation state for the most recent
        level of installed filesets for all of the bos.rte filesets
  lpp_facts:
    filesets: bos.rte.*
- name: Print the fileset facts
  debug:
    var: ansible_facts.filesets

- name: Populate fileset facts with the installation state for the most recent
        level of installed filesets for all of the bos.rte filesets with the
        requisites
  lpp_facts:
    filesets: bos.rte.*
    req: True
- name: Print the fileset facts
  debug:
    var: ansible_facts.filesets

- name: Populate fileset facts with the installation state for all the filesets
        contained in the Server bundle
  lpp_facts:
    bundle: Server
- name: Print the fileset facts
  debug:
    var: ansible_facts.filesets
    
- name: Populate fixes facts with the fixes which are APARs only.
  lpp_facts:
    fix_type: apar
- name: Print the fixes facts
  debug:
    var: ansible_facts.fixes
    
- name: Populate fixes facts for the list of fixes with keywords
        7200-01_AIX_ML, IV82301, IV99819, 72-02-021832_SP .
  lpp_facts:
    fixes: 7200-01_AIX_ML, IV82301, IV99819, 72-02-021832_SP
- name: Print the fixes facts
  debug:
    var: ansible_facts.fixes
'''

RETURN = r'''
ansible_facts:
  description:
  - Facts to add to ansible_facts about the installed software products or fixes on the system
  returned: always
  type: complex
  contains:
    filesets:
      description:
      - Maps the fileset name to a dictionary of installed levels.
      returned: success
      type: dict
      elements: dict
      contains:
        name:
          description:
          - Fileset name
          returned: always
          type: str
          sample: "devices.scsi.disk.rte"
        levels:
          description:
          - Maps the fileset level to the fileset information.
          returned: always
          type: dict
          elements: dict
          contains:
            vrmf:
              description:
              - Fileset Version Release Modification Fix (vrmf).
              returned: always
              type: dict
              sample: '"vrmf": { "fix": 0, "mod": 3, "rel": 2, "ver": 7 }'
            state:
              description:
              - State of the fileset on the system.
              - C(applied) specifies that the fileset is installed on the system.
              - C(applying) specifies that an attempt was made to apply the specified fileset, but
                it did not complete successfully, and cleanup was not performed.
              - C(broken) specifies that the fileset or fileset update is broken and should be
                reinstalled before being used.
              - C(committed) specifies that the fileset is installed on the system.
              - C(efixlocked) specifies that the fileset is installed on the system and is locked by
                the interim fix manager.
              - C(obsolete) specifies that the fileset was installed with an earlier version of the
                operating system but has been replaced by a repackaged (renamed) newer version.
              - C(committing) specifies that an attempt was made to commit the specified fileset,
                but it did not complete successfully, and cleanup was not performed.
              - C(rejecting) specifies that an attempt was made to reject the specified fileset, but
                it did not complete successfully, and cleanup was not performed.
              returned: always
              type: str
            ptf:
              description:
              - Program temporary fix.
              returned: when available
              type: str
            type:
              description:
              - Fileset type.
              - C(install) specifies install image (base level).
              - C(maintenance) specifies maintenance level update.
              - C(enhancement).
              - C(fix).
              returned: always
              type: str
            description:
              description:
              - Fileset description.
              returned: always
              type: str
            emgr_locked:
              description:
              - Specifies whether fileset is locked by the interim fix manager.
              returned: always
              type: bool
            sources:
              description:
              - Source paths.
              returned: always
              type: list
              elements: str
              sample: ["/etc/objrepos"]
<<<<<<< HEAD
            requisites:
               description:
               - Requisites of the filesets
               returned: when available
               type: dict
               sample: "requisites": { 
                            "coreq": {
                                "bos.aso": {
                                    "name": "bos.aso",
                                    "level": [
                                        "7.2.0.0"
                                    ],

                                    }
                                }
                            }
                        }    
                            
            ver_cons_check:
                description: 
                - Status of fileset version consistency check
                returned: always
                type: str
                sample:
                "ver_cons_check": "OK"
=======
>>>>>>> 1836cadd
    fixes:
      description:
      - Maps the fixes name to the dictionary of filesets.
      returned: success
      type: dict
      elements: dict
      contains:
        name:
          description:
          - fixes name
          returned: always
          type: str
          sample: "IV82301"
        abstract:
          description:
          - Abstract of the fix
          returned: always
          type: str
          sample: "clcomd generates coredump"
        filesets:
          description:
          - Maps the fileset level to the fixes information.
          returned: always
          type: dict
          elements: dict
          contains:
            inst_level:
              description:
              - Installed level.
              returned: always
              type: str
              sample: '"inst_level": "7.2.1.0"'
            name:
              description:
              - fileset name 
              returned: always
              type: str
            reqLevel:
              description:
              - Required level for the fix.
              returned: always
              type: str
            status:
              description:
              - C(Down Level) specifies that the fileset installed on the system is at a lower level than the required level
              - C(Correct level) specifies that the fileset installed on the system is at the same level as the required level
              - C(Superseded) specifies that the fileset installed on the system is at a higher level than the required level
              - C(not installed) specifies that the fileset is not installed on the system
              returned: always
              type: str

'''

from ansible.module_utils.basic import AnsibleModule
import re


LPP_TYPE = {
    'I': 'install',
    'M': 'maintenance',
    'E': 'enhancement',
    'F': 'fix'
}

def list_fixes(module):
<<<<<<< HEAD
    """
    List the fixes installed on the system including APAR, technology level
    service pack.
    param module: Ansible module argument spec.
    return: dict fixes
    """
=======
>>>>>>> 1836cadd
    
    fixes = {}
    cmd = []
    fixes_list = []
    all_fixes = True
    fix_type = ''
    is_continue = False
    
    # Details on what each status symbol means from instfix output
    FIX_STATUS = {
                  '-': "Down Level",
                  '=': "Correct Level",
                  '+': "Superseded",
                  '!': "Not installed"
                 }
    
    instfix_path = module.get_bin_path('instfix', required=True)
    '''instfix sample output:
    ##Keyword:Fileset:ReqLevel:InstLevel:Status:Abstract
     IV82292:bos.net.tcp.ftp:7.2.1.0:7.2.5.1:+:FTP LEAKS MEMORY AND MAY DUMP CORE WITH TLS
    '''
    cmd = [instfix_path, '-icq']
    if module.params['fix_type']:
        fix_type = module.params['fix_type']
<<<<<<< HEAD
    elif module.params['fixes']:
        fixes_list = module.params['fixes']               
        if len(fixes_list) > 0:     
                cmdstr = ''           
                for fix in fixes_list:
                    cmdstr += fix.strip() + ' '
                cmdstr.strip()
                cmd += ['-k', cmdstr]
            
    ret, stdout, stderr = module.run_command(cmd)

    instfix_stdout = stdout.splitlines()
    for line in instfix_stdout:
        raw_fields = line.split(':')
        if len(raw_fields) < 6:
            continue
        fields = [field.strip() for field in raw_fields]
        name = fields[0]
        fileset_name = fields[1]
        abstract = fields[5]
        is_continue = False
        if (fix_type == "apar" and name.startswith('I')) \
           or ((fix_type == "service_pack" or fix_type == "sp") \
               and name.endswith("_SP")) \
           or ((fix_type == "technology_level" or fix_type == "tl")\
               and name.endswith("_ML")) \
           or (fix_type == "all"):
            is_continue = True
        if (fix_type != '' and is_continue) or fix_type == '':
            if name not in fixes:
                fixes[name] = {'name': name, 'abstract': abstract, 'filesets': {}}
            if fileset_name not in fixes[name]['filesets']:
                fileset_info = {}
                fileset_info['name'] = fileset_name
                fileset_info['reqLevel'] = fields[2]
                fileset_info['inst_level'] = fields[3]
                fileset_info['status'] = FIX_STATUS.get(fields[4], '')
        
            fixes[name]['filesets'][fileset_name] = fileset_info
       
    return fixes


def list_reqs(name, module):
      
    """
    List the requisites of the filesets 
    param module: Ansible module argument spec.
    param name: fileset name for which requisites has to be gathered
    return: dict requisites
    """
    requisites = {}    
    req_type_list = ["*coreq", "*prereq", "*ifreq", "*instreq" ]
    i = 0
    
    lslpp_path = module.get_bin_path('lslpp', required=True)
    ''' sample command output 
    lslpp -pcq bos.perf.tools
    /usr/lib/objrepos:bos.perf.tools 7.2.5.100:*coreq bos.sysmgt.trace 5.3.0.30 *coreq bos.perf.perfstat 5.3.0.30 *coreq perfagent.tools 5.3.0.50 *coreq bos.perf.pmaix 7.1.3.0 *ifreq bos.adt.include 5.3.0.30 *ifreq bos.mp64 5.3.0.30 *ifreq bos.pmapi.lib 5.3.0.30 *ifreq bos.rte.control 5.3.0.10 *prereq bos.rte.libc 7.1.3.0 
    /etc/objrepos:bos.perf.tools 7.2.5.100:*coreq bos.sysmgt.trace 5.3.0.30 *coreq bos.perf.perfstat 5.3.0.30 *coreq perfagent.tools 5.3.0.50 *coreq bos.perf.pmaix 7.1.3.0 *ifreq bos.adt.include 5.3.0.30 *ifreq bos.mp64 5.3.0.30 *ifreq bos.pmapi.lib 5.3.0.30 *ifreq bos.rte.control 5.3.0.10 *prereq bos.rte.libc 7.1.3.0 
    '''
    cmd = [lslpp_path, '-cpq', name]
    
    ret, stdout, stderr = module.run_command(cmd)
    
    for line in stdout.splitlines():
        raw_fields = line.split(':')
        ''' In cases where requisites are not present, then the length of the raw fields from
        the output line will be less than 3. Hence continue to the next line as this would not
        need any processing.
        
        '''
        if len(raw_fields) < 3:
            continue
        fields = [field.strip() for field in raw_fields]
        
        ''' 3rd field contains the requisites separated by spaces.
        Parse the requisites and categorize it as coreqs, prereqs, ifreqs.
        Sample 3rd field from lslpp -cpq 
        *coreq bos.sysmgt.trace 5.3.0.30 *coreq bos.perf.perfstat 5.3.0.30 *coreq perfagent.tools 5.3.0.50 *coreq bos.perf.pmaix 7.1.3.0 *ifreq bos.adt.include 5.3.0.30 *ifreq bos.mp64 5.3.0.30 *ifreq bos.pmapi.lib 5.3.0.30 *ifreq bos.rte.control 5.3.0.10 *prereq bos.rte.libc 7.1.3.0
        '''
        
        '''Some of the filesets might have no requisites.
        Example:
        /usr/lib/objrepos:udapl.rte 7.2.5.100:NONE
        /etc/objrepos:udapl.rte 7.2.5.100:NONE
        '''
        if fields[2] == "NONE":
           continue    
       
        reqs = re.split(r"\s+|{", fields[2])
        num_reqs = len(reqs)
        

        ''' Requisites has 3 fields : req_type, fileset name, level.
        Minimum 1st 2 fields should be present.
        Sample
        *coreq bos.sysmgt.trace 5.3.0.30 
        '''
        if len(reqs) >= 2:
            while i < num_reqs:
                #Reinitialize the local variables
                req_type = ''
                fileset = ''
                level = ''
                ''' Get the type of requisite, fileset name and the level
                The values are in order and hence parse through the list
                and assign the values to the corresponding field names.
                '''
                ''' If the requisites is not one of the types :
                instreq, ifreq, coreq, prereq then we don't need to process further.
                We continue to next requisite
                '''
                if reqs[i] not in req_type_list:
                    i = i + 1
                    continue
                #1st field will be requisite type. ignore '*' in the requisite_type(Eg: *coreq as coreq )
                req_type = reqs[i][1:]
                i = i + 1
                
                '''2nd field will be fileset name.
                 This is to fill the fileset name which will be followed by level
                *coreq bos.sysmgt.trace 5.3.0.30 
                In  this fileset will "bos.sysmgt.trace "
                '''
                fileset = reqs[i]
                i = i + 1
                ''' level field may not be present in some cases. Hence
                only if level field is present update the value.
                Increment the iterator if the next field doesn't start with
                the next requisite set of fields and has only level information.
                (Example: *coreq bos.perf.perfstat)
                '''
                if i < num_reqs:
                    
                    ''' 3rd field will be fileset level. Sometimes this might be some additional
                    text followed by the level. So process the additional texts here and get the
                    level .
                    '''
                    if reqs[i] not in req_type_list:
                        ''' In some cases, prerequisites might be listed in brackets like below:
                        * *ifreq bos.rte.libc (5.2.0.0) 5.2.0.41 *ifreq bos.rte.libc (5.3.0.0) 5.3.0.1 
                        In this case, both will be listed as part of levels.
                        '''
                        if '(' in reqs[i] or ')' in reqs[i]: 
                            level += reqs[i]
                            i = i + 1
                      
                        level += reqs[i]
                        i = i + 1
                
                # create a dictionary for each requisite type if not present already.    
                if req_type not in requisites:
                   requisites[req_type] = {}
                if fileset not in requisites[req_type]:
                   requisites[req_type][fileset] = {}  
                   requisites[req_type][fileset]["level"] = [level]
                else:
                    requisites[req_type][fileset]["level"].append(level)
               
                requisites[req_type][fileset]["name"] = fileset
            
    return requisites   

def fileset_consistency_check(module, name):
    """
    Check the fileset consistency
    param module: Ansible module argument spec.
    param name: fileset name for which fileset consistency check has to be done
    return: status of fileset version consistency check
            'OK' , if success
            'NOT OK', if failure
    """
    lppchk_path = module.get_bin_path('lppchk', required=True)
    cmd = "%s -v %s" % (lppchk_path, name)
    cons_check = 'UNKNOWN'
    ret, stdout, stderr = module.run_command(cmd)
    if ret == 0:
        cons_check = "OK"
    else:
        cons_check = "NOT OK"
    return cons_check
     
=======
    if module.params['fixes']:
        fixes_list = module.params['fixes']               
        if len(fixes_list) > 0:                
                cmdstr = ""    
                for fix in fixes_list:
                    cmdstr += fix 
                cmd += ['-k', cmdstr]
            

    ret, stdout, stderr = module.run_command(cmd)

    instfix_stdout = stdout.splitlines()

    for line in instfix_stdout:
        raw_fields = line.split(':')
        if len(raw_fields) < 6:
            continue
        fields = [field.strip() for field in raw_fields]
        name = fields[0]
        fileset_name = fields[1]
        abstract = fields[5]
        is_continue = False
        if (fix_type == "apar" and name.startswith('I')) \
           or ((fix_type == "service_pack" or fix_type == "sp") \
               and name.endswith("_SP")) \
           or ((fix_type == "technology_level" or fix_type == "tl")\
               and name.endswith("_ML")) \
           or (fix_type == "all"):
            is_continue = True

        if (fix_type != '' and is_continue == True) or fix_type == '':
            if name not in fixes:
                fixes[name] = {'name': name, 'abstract': abstract, 'filesets': {}}
            if fileset_name not in fixes[name]['filesets']:
                fileset_info = {}
                fileset_info['name'] = fileset_name
                fileset_info['reqLevel'] = fields[2]
                fileset_info['inst_level'] = fields[3]
                fileset_info['status'] = FIX_STATUS.get(fields[4], '')
        
            fixes[name]['filesets'][fileset_name] = fileset_info
       
    return fixes
    
>>>>>>> 1836cadd
def main():
    module = AnsibleModule(
        argument_spec=dict(
            filesets=dict(type='list', elements='str'),
            bundle=dict(type='str'),
            path=dict(type='str'),
            all_updates=dict(type='bool', default=False),
            base_levels_only=dict(type='bool', default=False),
            fixes=dict(type='list', elements='str'),
<<<<<<< HEAD
            fix_type=dict(type='str', choices=['apar', 'technology_level', 'service_pack', 'sp', 'tl', 'all']),
            reqs=dict(type='bool', default=False)
=======
            fix_type=dict(type='str', choices=['apar', 'technology_level', 'service_pack', 'sp', 'tl', 'all'])
>>>>>>> 1836cadd
        ),
        mutually_exclusive=[
            ['filesets', 'bundle'],
            ['all_updates', 'base_levels_only'],
            ['fixes', 'fix_type']
        ],
        supports_check_mode=True
    )

    lslpp_path = module.get_bin_path('lslpp', required=True)

    cmd = [lslpp_path, '-lcq']
    if module.params['all_updates']:
        cmd += ['-a']
    elif module.params['base_levels_only']:
        cmd += ['-I']
    if module.params['path']:
        cmd += ['-R', module.params['path']]
    if module.params['bundle']:
        cmd += ['-b', module.params['bundle']]
    elif module.params['filesets']:
        cmd += module.params['filesets']
    else:
        cmd += ['all']

    ret, stdout, stderr = module.run_command(cmd)
    
    # Ignore errors as lslpp might return 1 with -b
    # List of fields returned by lslpp -lc:
    # Source:Fileset:Level:PTF Id:State:Type:Description:EFIX Locked

    filesets = {}
    for line in stdout.splitlines():
        raw_fields = line.split(':')
        if len(raw_fields) < 8:
            continue
        fields = [field.strip() for field in raw_fields]

        name = fields[1]
        level = fields[2]

        if name not in filesets:
            cons_check = fileset_consistency_check(module, name)
            filesets[name] = {'name': name, 'levels': {}, 'ver_cons_check': cons_check}

        # There can be multiple levels for the same fileset if all_updates
        # is set (otherwise only the most recent level is returned).
        if level not in filesets[name]['levels']:
            info = {}

            vrmf = level.split('.')
            if len(vrmf) == 4:
                info['vrmf'] = {
                    'ver': int(vrmf[0]),
                    'rel': int(vrmf[1]),
                    'mod': int(vrmf[2]),
                    'fix': int(vrmf[3])
                }
            if fields[3]:
                info['ptf'] = fields[3]
            info['state'] = fields[4].lower()
            if fields[5]:
                info['type'] = LPP_TYPE.get(fields[5], '')
            info['description'] = fields[6]
            info['emgr_locked'] = fields[7] == 'EFIXLOCKED'
            info['sources'] = [fields[0]]
            if module.params["reqs"] == True :
                info["requisites"] = list_reqs(name, module)

            filesets[name]['levels'][level] = info
        else:
            filesets[name]['levels'][level]['sources'].append(fields[0])
<<<<<<< HEAD
=======

>>>>>>> 1836cadd
 
    fixes = {}
    if module.params["fix_type"] or module.params["fixes"]:
        fixes = list_fixes(module)
       
    results = dict(ansible_facts=dict(filesets=filesets, fixes=fixes))
    module.exit_json(**results)


if __name__ == '__main__':
    main()<|MERGE_RESOLUTION|>--- conflicted
+++ resolved
@@ -18,11 +18,7 @@
 module: lpp_facts
 short_description: Returns installed software products or fixes as facts.
 description:
-<<<<<<< HEAD
 - Lists and returns information about installed filesets, fileset updates or fixes in Ansible facts.
-=======
-- Lists and returns information about installed filesets or fileset updates or fixes in Ansible facts.
->>>>>>> 1836cadd
 version_added: '2.9'
 requirements:
 - AIX >= 7.1 TL3
@@ -56,14 +52,11 @@
     - Mutually exclusive with I(all_updates).
     type: bool
     default: no
-<<<<<<< HEAD
   reqs:
     description:
     - Returns all requisites for a fileset.
     type: bool
     default: no
-=======
->>>>>>> 1836cadd
   fix_type:
     description:
     - Specifies the type of fixes.
@@ -222,7 +215,6 @@
               type: list
               elements: str
               sample: ["/etc/objrepos"]
-<<<<<<< HEAD
             requisites:
                description:
                - Requisites of the filesets
@@ -248,8 +240,6 @@
                 type: str
                 sample:
                 "ver_cons_check": "OK"
-=======
->>>>>>> 1836cadd
     fixes:
       description:
       - Maps the fixes name to the dictionary of filesets.
@@ -315,15 +305,13 @@
 }
 
 def list_fixes(module):
-<<<<<<< HEAD
     """
     List the fixes installed on the system including APAR, technology level
     service pack.
     param module: Ansible module argument spec.
     return: dict fixes
     """
-=======
->>>>>>> 1836cadd
+
     
     fixes = {}
     cmd = []
@@ -348,7 +336,6 @@
     cmd = [instfix_path, '-icq']
     if module.params['fix_type']:
         fix_type = module.params['fix_type']
-<<<<<<< HEAD
     elif module.params['fixes']:
         fixes_list = module.params['fixes']               
         if len(fixes_list) > 0:     
@@ -532,52 +519,7 @@
         cons_check = "NOT OK"
     return cons_check
      
-=======
-    if module.params['fixes']:
-        fixes_list = module.params['fixes']               
-        if len(fixes_list) > 0:                
-                cmdstr = ""    
-                for fix in fixes_list:
-                    cmdstr += fix 
-                cmd += ['-k', cmdstr]
-            
-
-    ret, stdout, stderr = module.run_command(cmd)
-
-    instfix_stdout = stdout.splitlines()
-
-    for line in instfix_stdout:
-        raw_fields = line.split(':')
-        if len(raw_fields) < 6:
-            continue
-        fields = [field.strip() for field in raw_fields]
-        name = fields[0]
-        fileset_name = fields[1]
-        abstract = fields[5]
-        is_continue = False
-        if (fix_type == "apar" and name.startswith('I')) \
-           or ((fix_type == "service_pack" or fix_type == "sp") \
-               and name.endswith("_SP")) \
-           or ((fix_type == "technology_level" or fix_type == "tl")\
-               and name.endswith("_ML")) \
-           or (fix_type == "all"):
-            is_continue = True
-
-        if (fix_type != '' and is_continue == True) or fix_type == '':
-            if name not in fixes:
-                fixes[name] = {'name': name, 'abstract': abstract, 'filesets': {}}
-            if fileset_name not in fixes[name]['filesets']:
-                fileset_info = {}
-                fileset_info['name'] = fileset_name
-                fileset_info['reqLevel'] = fields[2]
-                fileset_info['inst_level'] = fields[3]
-                fileset_info['status'] = FIX_STATUS.get(fields[4], '')
-        
-            fixes[name]['filesets'][fileset_name] = fileset_info
-       
-    return fixes
-    
->>>>>>> 1836cadd
+    
 def main():
     module = AnsibleModule(
         argument_spec=dict(
@@ -587,12 +529,8 @@
             all_updates=dict(type='bool', default=False),
             base_levels_only=dict(type='bool', default=False),
             fixes=dict(type='list', elements='str'),
-<<<<<<< HEAD
             fix_type=dict(type='str', choices=['apar', 'technology_level', 'service_pack', 'sp', 'tl', 'all']),
             reqs=dict(type='bool', default=False)
-=======
-            fix_type=dict(type='str', choices=['apar', 'technology_level', 'service_pack', 'sp', 'tl', 'all'])
->>>>>>> 1836cadd
         ),
         mutually_exclusive=[
             ['filesets', 'bundle'],
@@ -665,11 +603,7 @@
             filesets[name]['levels'][level] = info
         else:
             filesets[name]['levels'][level]['sources'].append(fields[0])
-<<<<<<< HEAD
-=======
-
->>>>>>> 1836cadd
- 
+
     fixes = {}
     if module.params["fix_type"] or module.params["fixes"]:
         fixes = list_fixes(module)
